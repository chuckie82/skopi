import numpy as np
import pysingfel.geometry as psg

from .base import Experiment


class SPIExperiment(Experiment):
<<<<<<< HEAD
    def __init__(self, det, beam, jet_radius, particle, orientations=None):
=======
    def __init__(self, det, beam, particle, positions=None, orientations=None):
>>>>>>> bef7ac9d
        super(SPIExperiment, self).__init__(det, beam, [particle])
        self.set_orientations(orientations)
        self.set_positions(positions)

    def generate_new_sample_state(self):
        """
        Return a list of "particle group"

        Each group is a tuple (positions, orientations)
        where the positions and orientations have one line
        per particle in the sample at this state.

        In the SPI case, it is only one group of one particle.
        """
        orientations = self.get_next_orientation()
        positions = self.get_next_position()
        particle_groups = [  # For each particle kind
            (positions, orientations)
        ]
        return particle_groups

    def get_next_orientation(self):
        """
        Return the next orientation.
        """
        if self._orientations is None:
            return psg.get_random_quat(1)

        if self._i_orientations >= len(self._orientations):
            raise StopIteration("No more orientation available.")

        if self.multi_particle_hit:
            orientation = self._orientations[self._i_orientations]
        else:
            orientation = self._orientations[self._i_orientations, None]

        self._i_orientations += 1
        return orientation

    def set_orientations(self, orientations):
        self._orientations = orientations
        self._i_orientations = 0

    def get_next_position(self):
        """
        Return the next position.
        """
        if self._positions is None:
            return np.array([[0., 0., 0.]])

        if self._i_positions >= len(self._positions):
            raise StopIteration("No more position available.")

        if self.multi_particle_hit:
            position = self._positions[self._i_positions]
        else:
            position = self._positions[self._i_positions, None]

        self._i_positions += 1
        return position

    def set_positions(self, positions):
        self._positions = positions
        self._i_positions = 0<|MERGE_RESOLUTION|>--- conflicted
+++ resolved
@@ -3,13 +3,8 @@
 
 from .base import Experiment
 
-
 class SPIExperiment(Experiment):
-<<<<<<< HEAD
-    def __init__(self, det, beam, jet_radius, particle, orientations=None):
-=======
     def __init__(self, det, beam, particle, positions=None, orientations=None):
->>>>>>> bef7ac9d
         super(SPIExperiment, self).__init__(det, beam, [particle])
         self.set_orientations(orientations)
         self.set_positions(positions)
