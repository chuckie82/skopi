--- conflicted
+++ resolved
@@ -189,21 +189,11 @@
     def add_phase_shift(self, pattern, displ):
         """
         Add phase shift corresponding to displ to complex pattern.
-<<<<<<< HEAD
-        
-=======
-
->>>>>>> 1194d0a7
         :param pattern: complex field pattern.
         :param displ: displ(acement) (position) of the particle (m).
         :return: modified complex field pattern.
         """
-<<<<<<< HEAD
         return pattern * np.exp(1j * np.dot(self.pixel_position_reciprocal, displ))
-=======
-        return pattern * np.exp(
-            1j * np.dot(self.pixel_position_reciprocal, displ))
->>>>>>> 1194d0a7
 
     def add_static_noise(self, pattern):
         """
